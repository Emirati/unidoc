--- conflicted
+++ resolved
@@ -233,11 +233,7 @@
 	if isFloat {
 		fVal, err := strconv.ParseFloat(numStr, 64)
 		if err != nil {
-<<<<<<< HEAD
-			common.Log.Error("Error parsing number %q err=%v. Using 0.0. Output may be incorrect", numStr, err)
-=======
 			common.Log.Debug("Error parsing number %q err=%v. Using 0.0. Output may be incorrect", numStr, err)
->>>>>>> 91660d88
 			fVal = 0.0
 			err = nil
 		}
