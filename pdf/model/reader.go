--- conflicted
+++ resolved
@@ -34,13 +34,9 @@
 	traversed map[PdfObject]bool
 }
 
-<<<<<<< HEAD
-// NewPdfReader returns a new PdfReader for reading a PDF document accessed via io.ReadSeeker.
-=======
 // NewPdfReader returns a new PdfReader for an input io.ReadSeeker interface. Can be used to read PDF from
 // memory or file. Immediately loads and traverses the PDF structure including pages and page contents (if
 // not encrypted).
->>>>>>> 72a6c764
 func NewPdfReader(rs io.ReadSeeker) (*PdfReader, error) {
 	pdfReader := &PdfReader{}
 	pdfReader.traversed = map[PdfObject]bool{}
@@ -70,27 +66,17 @@
 	return pdfReader, nil
 }
 
-<<<<<<< HEAD
 // PdfVersion returns version of the PDF file.
 func (this *PdfReader) PdfVersion() string {
 	return this.parser.PdfVersion()
 }
 
-// IsEncrypted returns true if the document is encrypted, false otherwise.
-=======
 // IsEncrypted returns true if the PDF file is encrypted.
->>>>>>> 72a6c764
 func (this *PdfReader) IsEncrypted() (bool, error) {
 	return this.parser.IsEncrypted()
 }
 
-// GetEncryptionMethod returns a string containing some information about the encryption method used.
-<<<<<<< HEAD
-// Subject to changes.  May be better to return a standardized struct with information.
-// But challenging due to the many different types supported.
-=======
-// XXX/TODO: May be better to return a standardized struct with information.
->>>>>>> 72a6c764
+// GetEncryptionMethod returns a descriptive information string about the encryption method used.
 func (this *PdfReader) GetEncryptionMethod() string {
 	crypter := this.parser.GetCrypter()
 	str := crypter.Filter + " - "
@@ -139,14 +125,9 @@
 	return true, nil
 }
 
-<<<<<<< HEAD
-// CheckAccessRights checks access rights and permissions for a specified password.  If either user/owner password
-// is specified, full rights are granted, otherwise the access rights are specified by the Permissions flag.
-=======
 // CheckAccessRights checks access rights and permissions for a specified password.  If either user/owner
 // password is specified,  full rights are granted, otherwise the access rights are specified by the
 // Permissions flag.
->>>>>>> 72a6c764
 //
 // The bool flag indicates that the user can access and view the file.
 // The AccessPermissions shows what access the user has for editing etc.
