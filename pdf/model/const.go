/*
 * This file is subject to the terms and conditions defined in
 * file 'LICENSE.md', which is part of this source code package.
 */

package model

import (
	"errors"
)

var (
<<<<<<< HEAD
	ErrTypeCheck                = errors.New("type check")
	ErrRequiredAttributeMissing = errors.New("required attribute missing")
	ErrInvalidAttribute         = errors.New("invalid attribute")
	ErrEncrypted                = errors.New("file needs to be decrypted first")
	ErrNoFont                   = errors.New("font not defined")
	ErrFontNotSupported         = errors.New("unsupported font")
	ErrType1CFontNotSupported   = errors.New("Type1C fonts are not currently supported")
	ErrType3FontNotSupported    = errors.New("Type3 fonts are not currently supported")
	ErrTTCmapNotSupported       = errors.New("unsupported TrueType cmap format")
=======
	ErrRequiredAttributeMissing = errors.New("Required attribute missing")
	ErrInvalidAttribute         = errors.New("Invalid attribute")
	ErrTypeError                = errors.New("Type check error")

	// ErrRangeError typically occurs when an input parameter is out of range or has invalid value.
	ErrRangeError = errors.New("Range check error")
>>>>>>> b51d97d4
)<|MERGE_RESOLUTION|>--- conflicted
+++ resolved
@@ -9,23 +9,16 @@
 	"errors"
 )
 
+// Errors when parsing/loading data in PDF.
 var (
-<<<<<<< HEAD
-	ErrTypeCheck                = errors.New("type check")
 	ErrRequiredAttributeMissing = errors.New("required attribute missing")
 	ErrInvalidAttribute         = errors.New("invalid attribute")
-	ErrEncrypted                = errors.New("file needs to be decrypted first")
-	ErrNoFont                   = errors.New("font not defined")
-	ErrFontNotSupported         = errors.New("unsupported font")
-	ErrType1CFontNotSupported   = errors.New("Type1C fonts are not currently supported")
-	ErrType3FontNotSupported    = errors.New("Type3 fonts are not currently supported")
-	ErrTTCmapNotSupported       = errors.New("unsupported TrueType cmap format")
-=======
-	ErrRequiredAttributeMissing = errors.New("Required attribute missing")
-	ErrInvalidAttribute         = errors.New("Invalid attribute")
-	ErrTypeError                = errors.New("Type check error")
-
-	// ErrRangeError typically occurs when an input parameter is out of range or has invalid value.
-	ErrRangeError = errors.New("Range check error")
->>>>>>> b51d97d4
+	ErrTypeCheck                = errors.New("type check")
+	//ErrRangeError               = errors.New("range check error")
+	ErrEncrypted              = errors.New("file needs to be decrypted first")
+	ErrNoFont                 = errors.New("font not defined")
+	ErrFontNotSupported       = errors.New("unsupported font")
+	ErrType1CFontNotSupported = errors.New("Type1C fonts are not currently supported")
+	ErrType3FontNotSupported  = errors.New("Type3 fonts are not currently supported")
+	ErrTTCmapNotSupported     = errors.New("unsupported TrueType cmap format")
 )