--- conflicted
+++ resolved
@@ -717,34 +717,19 @@
 // XYText represents text drawn on a page and its position in device coordinates.
 // All dimensions are in device coordinates.
 type XYText struct {
-<<<<<<< HEAD
 	Text          string          // The text.
-	Orient        int             // The text orientation.
+	Orient        int             // The text orientation in degrees. This is the current TRM rounded to 10°.
 	OrientedStart transform.Point // Left of text in orientation where text is horizontal.
 	OrientedEnd   transform.Point // Right of text in orientation where text is horizontal.
 	Height        float64         // Text height.
 	SpaceWidth    float64         // Best guess at the width of a space in the font the text was rendered with.
 	count         int64           // To help with reading debug logs.
-=======
-	Text          string  // The text.
-	Orient        int     // The text orientation in degrees. This is the current trm rounded to 10°.
-	OrientedStart Point   // Left of text in orientation where text is horizontal.
-	OrientedEnd   Point   // Right of text in orientation where text is horizontal.
-	Height        float64 // Text height.
-	SpaceWidth    float64 // Best guess at the width of a space in the font the text was rendered with.
-	count         int64   // To help with reading debug logs.
->>>>>>> f566fe5f
-}
-
-// newXYText returns an XYText for text `text` rendered with text rendering matrix `trm` and end
+}
+
+// newXYText returns an XYText for text `text` rendered with text rendering matrix (TRM) `trm` and end
 // of character device coordinates `end`. `spaceWidth` is our best guess at the width of a space in
 // the font the text is rendered in device coordinates.
-<<<<<<< HEAD
-func (to *textObject) newXYText(text string, trm transform.Matrix, end transform.Point,
-	height, spaceWidth float64) XYText {
-=======
-func (to *textObject) newXYText(text string, trm contentstream.Matrix, end Point, spaceWidth float64) XYText {
->>>>>>> f566fe5f
+func (to *textObject) newXYText(text string, trm transform.Matrix, end transform.Point, spaceWidth float64) XYText {
 	to.e.textCount++
 	theta := trm.Angle()
 	orient := nearestMultiple(theta, 10)
