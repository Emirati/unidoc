--- conflicted
+++ resolved
@@ -134,16 +134,44 @@
 		}
 	}
 
+	// a is the spacing between inner and outer line centers (double border only).
+	aTop := border.borderWidthTop
+	aBottom := border.borderWidthBottom
+	aLeft := border.borderWidthLeft
+	aRight := border.borderWidthRight
+
+	// wb represents the effective width of border (including gap and double lines in double border).
+	wbTop := border.borderWidthTop
+	if border.StyleTop == CellBorderStyleDoubleTop {
+		wbTop += 2 * aTop
+	}
+	wbBottom := border.borderWidthBottom
+	if border.StyleBottom == CellBorderStyleDoubleBottom {
+		wbBottom += 2 * aBottom
+	}
+	wbLeft := border.borderWidthLeft
+	if border.StyleLeft == CellBorderStyleDoubleLeft {
+		wbLeft += 2 * aLeft
+	}
+	wbRight := border.borderWidthRight
+	if border.StyleRight == CellBorderStyleDoubleRight {
+		wbRight += 2 * aRight
+	}
+
+	// Left border.
 	if border.borderWidthTop != 0 {
+		x := startX
+		y := startY
+
 		if border.StyleTop == CellBorderStyleDoubleTop {
-			x := startX - border.borderWidthTop/2
-			y := startY
-
+			y -= aTop
+
+			// Double - Outer line.
 			lineTop := draw.BasicLine{}
-			lineTop.X1 = x - (border.borderWidthLeft * 2)
-			lineTop.Y1 = y + (border.borderWidthTop * 2)
-			lineTop.X2 = x + border.width + (border.borderWidthLeft * 2) + border.borderWidthLeft
-			lineTop.Y2 = y + (border.borderWidthTop * 2)
+			lineTop.X1 = x - wbTop/2
+			lineTop.Y1 = y + 2*aTop
+			lineTop.X2 = x + border.width + wbTop/2
+			lineTop.Y2 = y + 2*aTop
 			lineTop.LineColor = border.borderColorTop
 			lineTop.LineWidth = border.borderWidthTop
 			lineTop.LineStyle = border.LineStyle
@@ -157,21 +185,14 @@
 			}
 		}
 
-		// Line Top
 		lineTop := draw.BasicLine{
 			LineWidth: border.borderWidthTop,
 			Opacity:   1.0,
 			LineColor: border.borderColorTop,
-<<<<<<< HEAD
-			X1:        startX - border.borderWidthTop/2,
-			Y1:        startY,
-			X2:        startX + border.width + border.borderWidthTop/2,
-=======
-			X1:        startX - border.borderWidthLeft/2,
-			Y1:        startY,
-			X2:        startX + border.width + (border.borderWidthRight / 2),
->>>>>>> fd475ad8
-			Y2:        startY,
+			X1:        x - wbTop/2 + (wbLeft - border.borderWidthLeft),
+			Y1:        y,
+			X2:        x + border.width + wbTop/2 - (wbRight - border.borderWidthRight),
+			Y2:        y,
 			LineStyle: border.LineStyle,
 		}
 		contentsTop, _, err := lineTop.Draw("")
@@ -184,19 +205,22 @@
 		}
 	}
 
+	// Bottom border.
 	if border.borderWidthBottom != 0 {
 		x := startX
 		y := startY - border.height
 
 		if border.StyleBottom == CellBorderStyleDoubleBottom {
+			y += aBottom
+			// Double border - Outer line.
 			lineBottom := draw.BasicLine{
 				LineWidth: border.borderWidthBottom,
 				Opacity:   1.0,
 				LineColor: border.borderColorBottom,
-				X1:        x - (border.borderWidthLeft * 2) - (border.borderWidthLeft / 2),
-				Y1:        y - (border.borderWidthTop * 2),
-				X2:        x + border.width + (border.borderWidthLeft * 2) + (border.borderWidthLeft / 2),
-				Y2:        y - (border.borderWidthTop * 2),
+				X1:        x - wbBottom/2,
+				Y1:        y - 2*aBottom,
+				X2:        x + border.width + wbBottom/2,
+				Y2:        y - 2*aBottom,
 				LineStyle: border.LineStyle,
 			}
 			contentsBottom, _, err := lineBottom.Draw("")
@@ -213,15 +237,9 @@
 			LineWidth: border.borderWidthBottom,
 			Opacity:   1.0,
 			LineColor: border.borderColorBottom,
-<<<<<<< HEAD
-			X1:        x - border.borderWidthBottom/2,
+			X1:        x - wbBottom/2 + (wbLeft - border.borderWidthLeft),
 			Y1:        y,
-			X2:        x + border.width + border.borderWidthBottom/2,
-=======
-			X1:        x - border.borderWidthLeft/2,
-			Y1:        y,
-			X2:        x + border.width + (border.borderWidthRight / 2),
->>>>>>> fd475ad8
+			X2:        x + border.width + wbBottom/2 - (wbRight - border.borderWidthRight),
 			Y2:        y,
 			LineStyle: border.LineStyle,
 		}
@@ -235,20 +253,23 @@
 		}
 	}
 
+	// Left border.
 	if border.borderWidthLeft != 0 {
 		x := startX
 		y := startY
 
 		if border.StyleLeft == CellBorderStyleDoubleLeft {
-			// Line Left
+			x += aLeft
+
+			// Double border - outer line.
 			lineLeft := draw.BasicLine{
 				LineWidth: border.borderWidthLeft,
 				Opacity:   1.0,
 				LineColor: border.borderColorLeft,
-				X1:        x - (border.borderWidthLeft * 2),
-				Y1:        y + border.borderWidthTop/2 + (border.borderWidthTop * 2),
-				X2:        x - (border.borderWidthLeft * 2),
-				Y2:        y - border.height - (border.borderWidthBottom / 2) - (border.borderWidthBottom * 2),
+				X1:        x - 2*aLeft,
+				Y1:        y + wbLeft/2,
+				X2:        x - 2*aLeft,
+				Y2:        y - border.height - wbLeft/2,
 				LineStyle: border.LineStyle,
 			}
 			contentsLeft, _, err := lineLeft.Draw("")
@@ -267,15 +288,9 @@
 			Opacity:   1.0,
 			LineColor: border.borderColorLeft,
 			X1:        x,
-<<<<<<< HEAD
-			Y1:        y + border.borderWidthLeft/2,
+			Y1:        y + wbLeft/2 - (wbTop - border.borderWidthTop),
 			X2:        x,
-			Y2:        y - border.height - border.borderWidthLeft/2,
-=======
-			Y1:        y + border.borderWidthTop/2,
-			X2:        x,
-			Y2:        y - border.height - (border.borderWidthBottom / 2),
->>>>>>> fd475ad8
+			Y2:        y - border.height - wbLeft/2 + (wbBottom - border.borderWidthBottom),
 			LineStyle: border.LineStyle,
 		}
 		contentsLeft, _, err := lineLeft.Draw("")
@@ -288,20 +303,23 @@
 		}
 	}
 
+	// Right border.
 	if border.borderWidthRight != 0 {
 		x := startX + border.width
 		y := startY
 
 		if border.StyleRight == CellBorderStyleDoubleRight {
-			// Line Right
+			x -= aRight
+
+			// Double border - Outer line.
 			lineRight := draw.BasicLine{
 				LineWidth: border.borderWidthRight,
 				Opacity:   1.0,
 				LineColor: border.borderColorRight,
-				X1:        x + (border.borderWidthRight * 2),
-				Y1:        y + border.borderWidthTop/2 + (border.borderWidthTop * 2),
-				X2:        x + (border.borderWidthRight * 2),
-				Y2:        y - border.height - (border.borderWidthBottom / 2) - (border.borderWidthBottom * 2),
+				X1:        x + 2*aRight,
+				Y1:        y + wbRight/2,
+				X2:        x + 2*aRight,
+				Y2:        y - border.height - wbRight/2,
 				LineStyle: border.LineStyle,
 			}
 			contentsRight, _, err := lineRight.Draw("")
@@ -314,21 +332,14 @@
 			}
 		}
 
-		// Line Right
 		lineRight := draw.BasicLine{
 			LineWidth: border.borderWidthRight,
 			Opacity:   1.0,
 			LineColor: border.borderColorRight,
 			X1:        x,
-<<<<<<< HEAD
-			Y1:        y + border.borderWidthRight/2,
+			Y1:        y + wbRight/2 - (wbTop - border.borderWidthTop),
 			X2:        x,
-			Y2:        y - border.height - border.borderWidthRight/2,
-=======
-			Y1:        y + border.borderWidthTop/2,
-			X2:        x,
-			Y2:        y - border.height - (border.borderWidthBottom / 2),
->>>>>>> fd475ad8
+			Y2:        y - border.height - wbRight/2 + (wbBottom - border.borderWidthBottom),
 			LineStyle: border.LineStyle,
 		}
 		contentsRight, _, err := lineRight.Draw("")
